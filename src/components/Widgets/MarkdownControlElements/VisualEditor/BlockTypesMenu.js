import React, { Component, PropTypes } from 'react';
import withPortalAtCursorPosition from './withPortalAtCursorPosition';
import { Icon } from '../../../UI';
import MediaProxy from '../../../../valueObjects/MediaProxy';
import styles from './BlockTypesMenu.css';

class BlockTypesMenu extends Component {
  constructor(props) {
    super(props);

    this.state = {
      expanded: false
    };
<<<<<<< HEAD

    this.toggleMenu = this.toggleMenu.bind(this);
    this.handleBlockTypeClick = this.handleBlockTypeClick.bind(this);
    this.handlePluginClick = this.handlePluginClick.bind(this);
    this.handleFileUploadClick = this.handleFileUploadClick.bind(this);
    this.handleFileUploadChange = this.handleFileUploadChange.bind(this);
    this.renderBlockTypeButton = this.renderBlockTypeButton.bind(this);
    this.renderPluginButton = this.renderPluginButton.bind(this);
=======
>>>>>>> 2022e203
  }

  componentWillUpdate() {
    if (this.state.expanded) {
      this.setState({ expanded: false });
    }
  }

<<<<<<< HEAD
  toggleMenu() {
=======
  componentDidUpdate() {
    this.updateMenuPosition();
  }

  updateMenuPosition = () => {
    const { menu } = this.state;
    const { position } = this.props;
    if (!menu) return;

    menu.style.opacity = 1;
    menu.style.top = `${position.top}px`;
    menu.style.left = `${position.left - menu.offsetWidth * 2}px`;

  };

  toggleMenu = () => {
>>>>>>> 2022e203
    this.setState({ expanded: !this.state.expanded });
  };

  handleBlockTypeClick = (e, type) => {
    this.props.onClickBlock(type);
  };

  handlePluginClick = (e, plugin) => {
    const data = {};
    plugin.fields.forEach(field => {
      data[field.name] = window.prompt(field.label); // eslint-disable-line
    });
    this.props.onClickPlugin(plugin.id, data);
  };

  handleFileUploadClick = () => {
    this._fileInput.click();
  };

  handleFileUploadChange = e => {
    e.stopPropagation();
    e.preventDefault();

    const fileList = e.dataTransfer ? e.dataTransfer.files : e.target.files;
    const files = [...fileList];
    const imageType = /^image\//;

    // Iterate through the list of files and return the first image on the list
    const file = files.find((currentFile) => {
      if (imageType.test(currentFile.type)) {
        return currentFile;
      }
    });

    if (file) {
      const mediaProxy = new MediaProxy(file.name, file);
      this.props.onClickImage(mediaProxy);
    }

  };

  renderBlockTypeButton = (type, icon) => {
    const onClick = e => this.handleBlockTypeClick(e, type);
    return (
      <Icon key={type} type={icon} onClick={onClick} className={styles.icon}/>
    );
  };

  renderPluginButton = plugin => {
    const onClick = e => this.handlePluginClick(e, plugin);
    return (
      <Icon key={plugin.id} type={plugin.icon} onClick={onClick} className={styles.icon}/>
    );
  };

  renderMenu() {
    const { plugins } = this.props;
    if (this.state.expanded) {
      return (
        <div className={styles.menu}>
          {this.renderBlockTypeButton('hr', 'dot-3')}
          {plugins.map(plugin => this.renderPluginButton(plugin))}
          <Icon type="picture" onClick={this.handleFileUploadClick} className={styles.icon}/>
          <input
            type="file"
            accept="image/*"
            onChange={this.handleFileUploadChange}
            className={styles.input}
            ref={el => {
              this._fileInput = el;
            }}
          />
        </div>
      );
    } else {
      return null;
    }
  }

<<<<<<< HEAD
=======
  /**
   * When the portal opens, cache the menu element.
   */
  handleOpen = portal => {
    this.setState({ menu: portal.firstChild });
  };

>>>>>>> 2022e203
  render() {
    return (
      <div className={styles.root}>
        <Icon type="plus-squared" className={styles.button} onClick={this.toggleMenu}/>
        {this.renderMenu()}
      </div>
    );
  }
}

BlockTypesMenu.propTypes = {
  plugins: PropTypes.array.isRequired,
  onClickBlock: PropTypes.func.isRequired,
  onClickPlugin: PropTypes.func.isRequired,
  onClickImage: PropTypes.func.isRequired
};

export default withPortalAtCursorPosition(BlockTypesMenu);<|MERGE_RESOLUTION|>--- conflicted
+++ resolved
@@ -5,24 +5,17 @@
 import styles from './BlockTypesMenu.css';
 
 class BlockTypesMenu extends Component {
-  constructor(props) {
-    super(props);
 
-    this.state = {
-      expanded: false
-    };
-<<<<<<< HEAD
+  static propTypes = {
+    plugins: PropTypes.array.isRequired,
+    onClickBlock: PropTypes.func.isRequired,
+    onClickPlugin: PropTypes.func.isRequired,
+    onClickImage: PropTypes.func.isRequired
+  };
 
-    this.toggleMenu = this.toggleMenu.bind(this);
-    this.handleBlockTypeClick = this.handleBlockTypeClick.bind(this);
-    this.handlePluginClick = this.handlePluginClick.bind(this);
-    this.handleFileUploadClick = this.handleFileUploadClick.bind(this);
-    this.handleFileUploadChange = this.handleFileUploadChange.bind(this);
-    this.renderBlockTypeButton = this.renderBlockTypeButton.bind(this);
-    this.renderPluginButton = this.renderPluginButton.bind(this);
-=======
->>>>>>> 2022e203
-  }
+  state = {
+    expanded: false
+  };
 
   componentWillUpdate() {
     if (this.state.expanded) {
@@ -30,26 +23,7 @@
     }
   }
 
-<<<<<<< HEAD
-  toggleMenu() {
-=======
-  componentDidUpdate() {
-    this.updateMenuPosition();
-  }
-
-  updateMenuPosition = () => {
-    const { menu } = this.state;
-    const { position } = this.props;
-    if (!menu) return;
-
-    menu.style.opacity = 1;
-    menu.style.top = `${position.top}px`;
-    menu.style.left = `${position.left - menu.offsetWidth * 2}px`;
-
-  };
-
   toggleMenu = () => {
->>>>>>> 2022e203
     this.setState({ expanded: !this.state.expanded });
   };
 
@@ -129,16 +103,6 @@
     }
   }
 
-<<<<<<< HEAD
-=======
-  /**
-   * When the portal opens, cache the menu element.
-   */
-  handleOpen = portal => {
-    this.setState({ menu: portal.firstChild });
-  };
-
->>>>>>> 2022e203
   render() {
     return (
       <div className={styles.root}>
@@ -149,11 +113,4 @@
   }
 }
 
-BlockTypesMenu.propTypes = {
-  plugins: PropTypes.array.isRequired,
-  onClickBlock: PropTypes.func.isRequired,
-  onClickPlugin: PropTypes.func.isRequired,
-  onClickImage: PropTypes.func.isRequired
-};
-
 export default withPortalAtCursorPosition(BlockTypesMenu);